--- conflicted
+++ resolved
@@ -79,15 +79,9 @@
     y_diff = convolve1d(x, [-1, 1], axis=1, mode='wrap')
     grad_norm2 = x_diff**2 + y_diff**2 + EPS
     loss = np.sum(grad_norm2**(beta/2))
-<<<<<<< HEAD
-    dgrad_norm_beta = (beta/2) * grad_norm2**(beta/2 - 1)
-    dx_diff = 2 * x_diff * dgrad_norm_beta
-    dy_diff = 2 * y_diff * dgrad_norm_beta
-=======
     dgrad_norm = (beta/2) * grad_norm2**(beta/2 - 1)
     dx_diff = 2 * x_diff * dgrad_norm
     dy_diff = 2 * y_diff * dgrad_norm
->>>>>>> 2e953f25
     dxy_diff = dx_diff + dy_diff
     dx_diff = roll2(dx_diff, (1, 0))
     dy_diff = roll2(dy_diff, (0, 1))
@@ -642,11 +636,7 @@
                 end = start + np.array(self.data[layer].shape[-2:])
                 feat = self.features[layer][:, start[0]:end[0], start[1]:end[1]]
                 c_grad = self.data[layer] - feat
-<<<<<<< HEAD
                 loss += content_weight * np.sum(c_grad**2) / 2
-=======
-                loss += content_weight * np.sum((self.data[layer] - feat)**2) / 2
->>>>>>> 2e953f25
                 self.diff[layer] += content_weight * normalize(c_grad)
             if layer in style_layers:
                 current_gram = gram_matrix(self.data[layer])
