--- conflicted
+++ resolved
@@ -67,14 +67,6 @@
             return self.step_size * max(0, 1-(self.step / self.max_step))
         return self.step_size
 
-<<<<<<< HEAD
-    def update(self, grad):
-        """Returns a step's parameter update given its gradient and pre-Nesterov-step params."""
-        self.m1 = self.b1*self.m1 + (1-self.b1)*grad
-        self.m2 = self.b2*self.m2 + (1-self.b2)*grad**2
-        params = self.params - self.get_ss() * self.m1 / (np.sqrt(self.m2) + EPS)
-        self.params[:] = self.b2*self.params + (1-self.b2)*params
-=======
     def update(self, grad, old_params):
         """Returns a step's parameter update given its gradient and pre-Nesterov-step params."""
         self.m1 = self.b1*self.m1 + grad
@@ -82,7 +74,6 @@
         update = self.get_ss() * self.m1 / (np.sqrt(self.m2) + EPS)
 
         self.params[:] = old_params - update
->>>>>>> 4eb56bfd
         self.step += 1
         return 0
 
@@ -328,11 +319,7 @@
     parser.add_argument(
         '--iterations', '-i', type=int, default=200, help='the number of iterations')
     parser.add_argument(
-<<<<<<< HEAD
-        '--step-size', '-st', type=ffloat, default=200, help='the step size (iteration strength)')
-=======
         '--step-size', '-st', type=ffloat, default=1, help='the step size (iteration strength)')
->>>>>>> 4eb56bfd
     parser.add_argument(
         '--size', '-s', type=int, default=256, help='the maximum output size')
     parser.add_argument(
